--- conflicted
+++ resolved
@@ -705,16 +705,7 @@
         self.normalization_order_index = 0
         super().__init__(*args, **kwargs)
 
-<<<<<<< HEAD
-    def normalize(self, order_index=0):
-        """Normalize all orders to one of the other orders"""
-        spec_out = copy.deepcopy(self)
-        index = spec_out.normalization_order_index
-        median_flux = copy.deepcopy(np.nanmedian(spec_out[index].flux))
-        for i in range(len(self)):
-            spec_out[i] = spec_out[i].divide(median_flux, handle_meta="first_found")
-
-=======
+
     def normalize(self, order_index=None):
         """Normalize all orders to one of the other orders
 
@@ -732,17 +723,10 @@
         for i in range(len(spec_out)):
             spec_out[i] = spec_out[i].normalize(normalize_by=normalize_by)
 
->>>>>>> 57f9d080
         return spec_out
 
     def remove_nans(self):
         """Remove all the NaNs"""
-<<<<<<< HEAD
-=======
-        # TODO: is this in-place overriding of self allowed?
-        # May have unintended consequences?
-        # Consider making a copy instead...
->>>>>>> 57f9d080
         spec_out = copy.deepcopy(self)
         for i in range(len(spec_out)):
             spec_out[i] = spec_out[i].remove_nans()
