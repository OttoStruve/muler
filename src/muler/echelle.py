r"""
Echelle Spectrum
----------------

An abstract base class for a high resolution spectrum, for some echelle order :math:`m \in ` out of :math:`M` total orders, each with vectors for wavelength, flux, and uncertainty, e.g. :math:`F_m(\lambda)`.  This class is a subclass of specutils' Spectrum1D and is intended to have its methods inherited by specific instrument classes.


EchelleSpectrum
###############
"""

import warnings
import logging
import numpy as np
import astropy
import pandas as pd
from astropy.io import fits
from astropy import units as u
from astropy.wcs import WCS, FITSFixedWarning
from astropy.nddata import StdDevUncertainty
from scipy.stats import median_abs_deviation
import h5py
from scipy.interpolate import InterpolatedUnivariateSpline
from specutils.analysis import equivalent_width
from scipy.interpolate import UnivariateSpline
from astropy.constants import R_jup, R_sun, G, M_jup, R_earth, c
from astropy.modeling.physical_models import BlackBody
import specutils

# from barycorrpy import get_BC_vel
from astropy.coordinates import SkyCoord, EarthLocation
from astropy.time import Time

from celerite2 import terms
import celerite2
from scipy.optimize import minimize
import matplotlib.pyplot as plt
import os
import copy

from specutils.spectra.spectral_region import SpectralRegion
from specutils.analysis import equivalent_width


log = logging.getLogger(__name__)

from astropy.io.fits.verify import VerifyWarning

warnings.simplefilter("ignore", category=VerifyWarning)

#  See Issue: https://github.com/astropy/specutils/issues/779
warnings.filterwarnings(
    "ignore", category=astropy.utils.exceptions.AstropyDeprecationWarning
)
warnings.filterwarnings("ignore", category=FITSFixedWarning)
# See Issue: https://github.com/astropy/specutils/issues/800
warnings.filterwarnings("ignore", category=RuntimeWarning)

with warnings.catch_warnings():
    warnings.filterwarnings("ignore")
    from specutils import Spectrum1D
    from specutils import SpectrumList


def resample_list(spec_to_resample, specList, **kwargs):
    """
    Resample a single EchelleSpectrum or Spectrum1D object into a EchelleSpectrumList object.
    Useful for converting models into echelle spectra with multiple orders.
    """
    spec_out = copy.deepcopy(specList)
    for i in range(len(specList)):
        spec_out[i] = spec_to_resample.resample(specList[i], **kwargs)
    return spec_out



class EchelleSpectrum(Spectrum1D):
    r"""
    An abstract base class to provide common methods that will be inherited by instrument-specific classes
    """

    def __init__(self, *args, **kwargs):

        super().__init__(*args, **kwargs)

    def estimate_barycorr(self):
        """Estimate the Barycentric Correction from the Date and Target Coordinates

        Returns
        -------
        barycentric_corrections : float
            Barycentric correction for targets in units of m/s
        """
        obstime = self.astropy_time
        loc = EarthLocation.of_site(self.site_name)
        sc = SkyCoord(ra=self.RA, dec=self.DEC)
        barycorr = sc.radial_velocity_correction(obstime=obstime, location=loc)
        return barycorr

    def measure_ew(self, mu):
        """Measure the equivalent width of a given spectrum
        
        Parameters
        ----------
        mu : scalar/float
            The center wavelength of given line
        
        Returns
        -------
        equivalent width : (scalar)
        """
        log.warning("Experimental method")

        left_bound = 0.999 * mu * u.Angstrom
        right_bound = 1.001 * mu * u.Angstrom
        ew = equivalent_width(self, regions=SpectralRegion(left_bound, right_bound))
        return ew

    def normalize(self):
        """Normalize spectrum by its median value

        Returns
        -------
        normalized_spec : (KeckNIRSPECSpectrum)
            Normalized Spectrum
        """
        median_flux = np.nanmedian(self.flux)

        # Each ancillary spectrum (e.g. sky) should also be normalized
        meta_out = copy.deepcopy(self.meta)
        if hasattr(self, "ancillary_spectra"):
            if self.ancillary_spectra is not None:
                for ancillary_spectrum in self.ancillary_spectra:
                    if ancillary_spectrum in meta_out.keys():
                        meta_out[ancillary_spectrum] = meta_out[
                            ancillary_spectrum
                        ].divide(median_flux, handle_meta="first_found")

        self.meta = meta_out
        return self.divide(median_flux, handle_meta="first_found")

    def flatten_by_black_body(self, Teff):
        """Flatten the spectrum by a scaled black body, usually after deblazing
        Note: This method applies mostly to high-bandwidth stellar spectra.

        Parameters
        ----------
        Teff : float
            The effective temperature of the black body in Kelvin units
        """
        blackbody = BlackBody(temperature=Teff * u.K)(self.wavelength)
        blackbody = blackbody / np.mean(blackbody)
        wl_scaled = self.wavelength
        wl_scaled = wl_scaled / np.median(wl_scaled)
        try:
            return self.divide(blackbody / wl_scaled ** 2, handle_meta="first_found")
        except u.UnitConversionError:
            return self.divide(
                blackbody / wl_scaled ** 2 * self.unit, handle_meta="first_found"
            )

    def deblaze(self, method="spline"):
        """Remove blaze function from spectrum by interpolating a spline function

                Note: It is recommended to remove NaNs before running this operation,
                otherwise edge effects can be appear from zero-padded edges.

        Returns
        -------
        blaze corrrected spectrum
        """

        if method == "spline":
            if np.any(np.isnan(self.flux)):
                log.warning(
                    "your spectrum contains NaNs, "
                    "it is highly recommended to run `.remove_nans()` before deblazing"
                )

            spline = UnivariateSpline(self.wavelength, np.nan_to_num(self.flux), k=5)
            interp_spline = spline(self.wavelength) * self.flux.unit

            no_blaze = self.divide(interp_spline, handle_meta="first_found")

            if "sky" in self.meta.keys():
                new_sky = self.sky.divide(interp_spline, handle_meta="first_found")
                no_blaze.meta["sky"] = new_sky

            return no_blaze

        else:
            raise NotImplementedError

    def barycentric_correct(self):
        """shift spectrum by barycenter velocity

        Returns
        -------
        barycenter corrected Spectrum : (KeckNIRSPECSpectrum)
        """
        bcRV = +1.0 * self.estimate_barycorr()

        try:
            self.radial_velocity = bcRV
            return self._copy(
                spectral_axis=self.wavelength.value * self.wavelength.unit
            )

        except:
            log.error(
                "rv shift requires specutils version >= 1.2, you have: {}".format(
                    specutils.__version__
                )
            )
            raise

    def remove_nans(self):
        """Remove data points that have NaN fluxes

        By default the method removes NaN's from target, sky, and lfc fibers.

        Returns
        -------
        finite_spec : (KeckNIRSPECSpectrum)
            Spectrum with NaNs removed
        """

        # Todo: probably want to check that all NaNs are in the mask

        def remove_nans_per_spectrum(spectrum):
            net_mask = spectrum.mask | (spectrum.flux.value != spectrum.flux.value)
            if spectrum.uncertainty is not None:
                masked_unc = StdDevUncertainty(spectrum.uncertainty.array[~net_mask])
            else:
                masked_unc = None

            meta_out = copy.deepcopy(spectrum.meta)
            meta_out["x_values"] = meta_out["x_values"][~net_mask]

            return self._copy(
                spectral_axis=spectrum.wavelength[~net_mask],
                flux=spectrum.flux[~net_mask],
                mask=spectrum.mask[~net_mask],
                uncertainty=masked_unc,
                meta=meta_out,
            )

        new_self = remove_nans_per_spectrum(self)
        if "sky" in self.meta.keys():
            new_sky = remove_nans_per_spectrum(self.sky)
            new_self.meta["sky"] = new_sky
        # if "lfc" in self.meta.keys():
        #    new_lfc = remove_nans_per_spectrum(self.lfc)
        #    new_self.meta["lfc"] = new_lfc

        return new_self

    def smooth_spectrum(self):
        """Smooth the spectrum using Gaussian Process regression

        Returns
        -------
        smoothed_spec : (EchelleSpectrum)
            Smooth version of input Spectrum
        """
        if self.uncertainty is not None:
            unc = self.uncertainty.array
        else:
            unc = np.repeat(np.nanmedian(self.flux.value) / 100.0, len(self.flux))

        kernel = terms.SHOTerm(sigma=0.03, rho=15.0, Q=0.5)
        gp = celerite2.GaussianProcess(kernel, mean=0.0)
        gp.compute(self.wavelength)

        # Construct the GP model with celerite
        def set_params(params, gp):
            gp.mean = params[0]
            theta = np.exp(params[1:])
            gp.kernel = terms.SHOTerm(sigma=theta[0], rho=theta[1], Q=0.5)
            gp.compute(self.wavelength.value, yerr=unc + theta[2], quiet=True)
            return gp

        def neg_log_like(params, gp):
            gp = set_params(params, gp)
            return -gp.log_likelihood(self.flux.value)

        initial_params = [np.log(1), np.log(0.001), np.log(5.0), np.log(0.01)]
        soln = minimize(neg_log_like, initial_params, method="L-BFGS-B", args=(gp,))
        opt_gp = set_params(soln.x, gp)

        mean_model = opt_gp.predict(self.flux.value, t=self.wavelength.value)

        meta_out = copy.deepcopy(self.meta)
        meta_out["x_values"] = meta_out["x_values"][~self.mask]

        return self._copy(
            spectral_axis=self.wavelength,
            flux=mean_model * self.flux.unit,
            mask=np.zeros_like(mean_model, dtype=np.bool),
            meta=meta_out,
        )

    def plot(self, ax=None, ylo=0.6, yhi=1.2, figsize=(10, 4), **kwargs):
        """Plot a quick look of the spectrum"

        Parameters
        ----------
        ax : `~matplotlib.axes.Axes`
            A matplotlib axes object to plot into. If no axes is provided,
            a new one will be generated.
        ylo : scalar
            Lower limit of the y axis
        yhi : scalar
            Upper limit of the y axis
        figsize : tuple
            The figure size for the plot
        label : str
            The legend label to for plt.legend()

        Returns
        -------
        ax : (`~matplotlib.axes.Axes`)
            The axis to display and/or modify
        """
        if ax is None:
            fig, ax = plt.subplots(1, figsize=figsize)
            ax.set_ylim(ylo, yhi)
            ax.set_xlabel("$\lambda \;(\AA)$")
            ax.set_ylabel("Flux")
            if hasattr(self, "spectrographname"):
                ax.set_title(self.spectrographname + " Spectrum")
            ax.step(self.wavelength, self.flux, **kwargs)
        else:
            ax.step(self.wavelength, self.flux, **kwargs)

        return ax

    def remove_outliers(self, threshold=5):
        """Remove outliers above threshold

        Parameters
        ----------
        threshold : float
            The sigma-clipping threshold (in units of sigma)


        Returns
        -------
        clean_spec : (KeckNIRSPECSpectrum)
            Cleaned version of input Spectrum
        """
        residual = self.flux - self.smooth_spectrum().flux
        mad = median_abs_deviation(residual.value)
        mask = np.abs(residual.value) > threshold * mad

        spectrum_out = copy.deepcopy(self)
        spectrum_out._mask = mask
        spectrum_out.flux[mask] = np.NaN

        return spectrum_out.remove_nans()

    def trim_edges(self, limits=None):
        """Trim the order edges, which falloff in SNR

        This method applies limits on absolute x pixel values, regardless
        of the order of previous destructive operations, which may not
        be the intended behavior in some applications.

        Parameters
        ----------
        limits : tuple
            The index bounds (lo, hi) for trimming the order

        Returns
        -------
        trimmed_spec : (EchelleSpectrum)
            Trimmed version of input Spectrum
        """
        if limits is None:
            limits = self.noisy_edges
        lo, hi = limits
        meta_out = copy.deepcopy(self.meta)
        x_values = meta_out["x_values"]
        mask = (x_values < lo) | (x_values > hi)

        if self.uncertainty is not None:
            masked_unc = StdDevUncertainty(self.uncertainty.array[~mask])
        else:
            masked_unc = None

        meta_out["x_values"] = x_values[~mask]

        return self._copy(
            spectral_axis=self.wavelength[~mask],
            flux=self.flux[~mask],
            mask=self.mask[~mask],
            uncertainty=masked_unc,
            meta=meta_out,
        )

    def estimate_uncertainty(self):
        """Estimate the uncertainty based on residual after smoothing


        Returns
        -------
        uncertainty : (np.float)
            Typical uncertainty
        """
        residual = self.flux - self.smooth_spectrum().flux
        return median_abs_deviation(residual.value)

    def to_HDF5(self, path, file_basename):
        """Export to spectral order to HDF5 file format
        This format is required for per-order Starfish input

        Parameters
        ----------
        path : str
            The directory destination for the HDF5 file
        file_basename : str
            The basename of the file to which the order number and extension
            are appended.  Typically source name that matches a database entry.
        """
        grating_order = self.meta["m"]
        out_path = path + "/" + file_basename + "_m{:03d}.hdf5".format(grating_order)

        # The mask should be ones everywhere
        mask_out = np.ones(len(self.wavelength), dtype=int)
        f_new = h5py.File(out_path, "w")
        f_new.create_dataset("fls", data=self.flux.value)
        f_new.create_dataset("wls", data=self.wavelength.to(u.Angstrom).value)
        f_new.create_dataset("sigmas", data=self.uncertainty.array)
        f_new.create_dataset("masks", data=mask_out)
        f_new.close()
    def resample_list(self, specList, **kwargs):
        """
        Resample a single EchelleSpectrum object into a EchelleSpectrumList object.
        Useful for converting models into echelle spectra with multiple orders.
        """
        return resample_list(self, specList, **kwargs)



class EchelleSpectrumList(SpectrumList):
    r"""
    An enhanced container for a list of Echelle spectral orders
    """

    def __init__(self, *args, **kwargs):
        self.normalization_order_index = 0
        super().__init__(*args, **kwargs)

    def normalize(self, order_index=0):
        """Normalize all orders to one of the other orders
        """
        index = self.normalization_order_index
        median_flux = copy.deepcopy(np.nanmedian(self[index].flux))
        for i in range(len(self)):
            self[i] = self[i].divide(median_flux, handle_meta="first_found")

        return self

    def remove_nans(self):
        """Remove all the NaNs
        """
        # TODO: is this in-place overriding of self allowed?
        # May have unintended consequences?
        # Consider making a copy instead...
        for i in range(len(self)):
            self[i] = self[i].remove_nans()

        return self

    def remove_outliers(self, threshold=5):
        """Remove all the outliers

        Parameters
        ----------
        threshold : float
            The sigma-clipping threshold (in units of sigma)
        """
        for i in range(len(self)):
            self[i] = self[i].remove_outliers(threshold=threshold)

        return self

    def trim_edges(self, limits=None):
        """Trim all the edges
        """
        for i in range(len(self)):
            self[i] = self[i].trim_edges(limits)

        return self

    def deblaze(self, method="spline"):
        """Remove blaze function from all orders by interpolating a spline function

        Note: It is recommended to remove NaNs before running this operation,
                otherwise  effects can be appear from zero-padded edges.
        """
        spec_out = copy.deepcopy(self)
        for i in range(len(self)):
            spec_out[i] = self[i].deblaze(method=method)
        return spec_out


    def flatten_by_black_body(self, Teff):
        """Flatten by black body"""
        spec_out = copy.deepcopy(self)
        index = self.normalization_order_index
        median_wl = copy.deepcopy(np.nanmedian(self[index].wavelength))

        blackbody_func = BlackBody(temperature=Teff * u.K)
        blackbody_ref = blackbody_func(median_wl)

        for i in range(len(spec_out)):
            blackbody = (
                blackbody_func(spec_out[i].wavelength)
                / blackbody_ref
                / (spec_out[i].wavelength / median_wl) ** 2
            )
            try:
                spec_out[i] = spec_out[i].divide(blackbody, handle_meta="first_found")
            except u.UnitConversionError:
                spec_out[i] = spec_out[i].divide(
                    blackbody * self.unit, handle_meta="first_found"
                )

        return spec_out

    def to_HDF5(self, path, file_basename):
        """Save all spectral orders to the HDF5 file format
        """
        for i in range(len(self)):
            self[i].to_HDF5(path, file_basename)

    def stitch(self):
        """Stitch all the spectra together, assuming zero overlap in wavelength.  
        """
        wls = np.hstack([self[i].wavelength for i in range(len(self))])
        fluxes = np.hstack([self[i].flux for i in range(len(self))])
        # unc = np.hstack([self[i].uncertainty.array for i in range(len(self))])
        # unc_out = StdDevUncertainty(unc)

        return self[0].__class__(spectral_axis=wls, flux=fluxes)

    def plot(self, **kwargs):
        """Plot the entire spectrum list
        """
        if not "ax" in kwargs:
            ax = self[0].plot(figsize=(25, 4), **kwargs)
            for i in range(1, len(self)):
                self[i].plot(ax=ax, **kwargs)
            return ax
        else:
            for i in range(1, len(self)):
                self[i].plot(**kwargs)

        
<<<<<<< HEAD

    def __add__(self, other):
        """Bandmath addition
        """
        spec_out = copy.deepcopy(self)
        for i in range(len(self)):
            spec_out[i] = self[i] + other[i]
        return spec_out

    def __sub__(self, other):
        """Bandmath subtraction
        """
        spec_out = copy.deepcopy(self)
        for i in range(len(self)):
            spec_out[i] = self[i] - other[i]
        return spec_out

=======

    def __add__(self, other):
        """Bandmath addition
        """
        spec_out = copy.deepcopy(self)
        for i in range(len(self)):
            spec_out[i] = self[i] + other[i]
        return spec_out

    def __sub__(self, other):
        """Bandmath subtraction
        """
        spec_out = copy.deepcopy(self)
        for i in range(len(self)):
            spec_out[i] = self[i] - other[i]
        return spec_out

>>>>>>> 140a3c62
    def __mul__(self, other):
        """Bandmath multiplication
        """
        spec_out = copy.deepcopy(self)
        for i in range(len(self)):
            spec_out[i] = self[i] * other[i]
        return spec_out

    def __truediv__(self, other):
        """Bandmath division
        """
        spec_out = copy.deepcopy(self)
        for i in range(len(self)):
            spec_out[i] = self[i] / other[i]
        return spec_out<|MERGE_RESOLUTION|>--- conflicted
+++ resolved
@@ -557,9 +557,6 @@
             for i in range(1, len(self)):
                 self[i].plot(**kwargs)
 
-        
-<<<<<<< HEAD
-
     def __add__(self, other):
         """Bandmath addition
         """
@@ -568,6 +565,7 @@
             spec_out[i] = self[i] + other[i]
         return spec_out
 
+
     def __sub__(self, other):
         """Bandmath subtraction
         """
@@ -576,25 +574,6 @@
             spec_out[i] = self[i] - other[i]
         return spec_out
 
-=======
-
-    def __add__(self, other):
-        """Bandmath addition
-        """
-        spec_out = copy.deepcopy(self)
-        for i in range(len(self)):
-            spec_out[i] = self[i] + other[i]
-        return spec_out
-
-    def __sub__(self, other):
-        """Bandmath subtraction
-        """
-        spec_out = copy.deepcopy(self)
-        for i in range(len(self)):
-            spec_out[i] = self[i] - other[i]
-        return spec_out
-
->>>>>>> 140a3c62
     def __mul__(self, other):
         """Bandmath multiplication
         """
