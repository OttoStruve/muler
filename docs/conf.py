--- conflicted
+++ resolved
@@ -51,11 +51,7 @@
 nbsphinx_timeout = 60
 
 # Execute notebooks? Possible values: 'always', 'never', 'auto' (default)
-<<<<<<< HEAD
 nbsphinx_execute = "always"
-=======
-nbsphinx_execute = "auto"
->>>>>>> aaf631ff
 
 autosummary_generate = True
 html_show_sourcelink = True
