r"""
IGRINS Spectrum
---------------

A container for an IGRINS spectrum of :math:`M=28` total total orders :math:`m`, each with vectors for wavelength flux and uncertainty, e.g. :math:`F_m(\lambda)`.


IGRINSSpectrum
##############
"""
import logging
import warnings
from muler.echelle import EchelleSpectrum, EchelleSpectrumList
from astropy.time import Time
import numpy as np
import astropy
from astropy.io import fits
from astropy import units as u
from astropy.wcs import WCS, FITSFixedWarning
from astropy.nddata import StdDevUncertainty

import copy

log = logging.getLogger(__name__)

#  See Issue: https://github.com/astropy/specutils/issues/779
warnings.filterwarnings(
    "ignore", category=astropy.utils.exceptions.AstropyDeprecationWarning
)
warnings.filterwarnings("ignore", category=FITSFixedWarning)
# See Issue: https://github.com/astropy/specutils/issues/800
warnings.filterwarnings("ignore", category=RuntimeWarning)


# Convert PLP index number to echelle order m
## Note that these technically depend on grating temperature
## For typical operating temperature, offsets should be exact.
grating_order_offsets = {"H": 98, "K": 71}


class IGRINSSpectrum(EchelleSpectrum):
    r"""
    A container for IGRINS spectra

    Args:
        file (str): A path to a reduced IGRINS spectrum from plp of file type .spec.fits
            or .spec_a0v.fits.
        order (int): which spectral order to read
        cached_hdus (list) :
            List of two or three fits HDUs, one for the spec.fits/spec_a0v.fits, one for the
            variance.fits file, and one optional one for the .wave.fits file
            to reduce file I/O for multiorder access.
            If provided, must give both (or three) HDUs.  Optional, default is None.
        wavefile (str):  A path to a reduced IGRINS spectrum storing the wavelength solution
            of file type .wave.fits.
    """

    def __init__(
        self, *args, file=None, order=10, cached_hdus=None, wavefile=None, **kwargs
    ):

        # self.ancillary_spectra = None
        self.noisy_edges = (450, 1950)
        self.instrumental_resolution = 45_000.0

        if file is not None:
            assert (".spec_a0v.fits" in file) or (".spec.fits" in file)
            # Determine the band
            if "SDCH" in file:
                band = "H"
            elif "SDCK" in file:
                band = "K"
            else:
                raise NameError("Cannot identify file as an IGRINS spectrum")
            grating_order = grating_order_offsets[band] + order

            if ".spec_a0v.fits" in file:
                variance_file = file[:-13] + "variance.fits"
            elif ".spec.fits" in file:
                variance_file = file[:-9] + "variance.fits"
            if cached_hdus is not None:
                hdus = cached_hdus[0]
                variance_hdus = cached_hdus[1]
                if wavefile is not None:
                    wave_hdus = cached_hdus[2]
            else:
                hdus = fits.open(str(file))
                try:
                    variance_hdus = fits.open(variance_file)
                except:
                    variance_hdus = None
                if wavefile is not None:
                    wave_hdus = fits.open(wavefile)
            hdr = hdus[0].header
            if ("spec_a0v.fits" in file) and (wavefile is not None):
                log.warn(
                    "You have passed in a wavefile and a spec_a0v format file, which has its own wavelength solution.  Ignoring the wavefile."
                )
            elif ".spec_a0v.fits" in file:
                lamb = hdus["WAVELENGTH"].data[order].astype(np.float64) * u.micron
                flux = hdus["SPEC_DIVIDE_A0V"].data[order].astype(np.float64) * u.ct
            elif ("spec.fits" in file) and (wavefile is not None):
                lamb = (
                    wave_hdus[0].data[order].astype(np.float64) * 1e-3 * u.micron
                )  # Note .wave.fits and .wavesol_v1.fts files store their wavelenghts in nm so they need to be converted to microns
                flux = hdus[0].data[order].astype(np.float64) * u.ct
            elif ("spec.fits" in file) and (wavefile is None):
                raise Exception(
                    "wavefile must be specified when passing in spec.fits files, which do not come with an in-built wavelength solution."
                )
            else:
                raise Exception(
                    "File "
                    + file
                    + " is the wrong file type.  It must be either .spec_a0v.fits or .spec.fits."
                )
            meta_dict = {
                "x_values": np.arange(0, 2048, 1, dtype=np.int),
                "m": grating_order,
                "header": hdr,
            }
<<<<<<< HEAD
            if variance_hdus is not None:
                variance = variance_hdus[0].data[order].astype(np.float64)
                uncertainty = StdDevUncertainty(variance**0.5)
=======
            if sn_hdus is not None:
                sn = sn_hdus[0].data[order]
                unc = np.abs(flux / sn)
                uncertainty = StdDevUncertainty(unc)
>>>>>>> 6387c94e
                mask = np.isnan(flux) | np.isnan(uncertainty.array)
            else:
                uncertainty = None
                mask = np.isnan(flux)

            super().__init__(
                spectral_axis=lamb.to(u.Angstrom),
                flux=flux,
                mask=mask,
                wcs=None,
                uncertainty=uncertainty,
                meta=meta_dict,
                **kwargs,
            )
        else:
            super().__init__(*args, **kwargs)

    @property
    def site_name(self):
        """Which pipeline does this spectrum originate from?"""
        # TODO: add a check lookup dictionary for other telescopes
        # to ensure astropy compatibility
        return self.meta["header"]["TELESCOP"]

    @property
    def ancillary_spectra(self):
        """The list of conceivable ancillary spectra"""
        return []

    @property
    def RA(self):
        """The right ascension from header files"""
        return self.meta["header"]["OBJRA"] * u.deg

    @property
    def DEC(self):
        """The declination from header files"""
        return self.meta["header"]["OBJDEC"] * u.deg

    @property
    def astropy_time(self):
        """The astropy time based on the header"""
        mjd = self.meta["header"]["MJD-OBS"]
        return Time(mjd, format="mjd", scale="utc")


class IGRINSSpectrumList(EchelleSpectrumList):
    r"""
    An enhanced container for a list of IGRINS spectral orders

    """

    def __init__(self, *args, **kwargs):
        self.normalization_order_index = 14
        super().__init__(*args, **kwargs)

    @staticmethod
    def read(file, precache_hdus=True, wavefile=None):
        """Read in a SpectrumList from a file

        Parameters
        ----------
        file : (str)
            A path to a reduced IGRINS spectrum from plp
        wafeile : (str)

        """
        assert (".spec_a0v.fits" in file) or (".spec.fits" in file)
        hdus = fits.open(file, memmap=False)
        if ".spec_a0v.fits" in file:
            variance_file = file[:-13] + "variance.fits"
        elif ".spec.fits" in file:
            variance_file = file[:-9] + "variance.fits"
        variance_hdus = fits.open(variance_file, memmap=False)
        cached_hdus = [hdus, variance_hdus]
        if wavefile is not None:
            wave_hdus = fits.open(wavefile, memmap=False)
            cached_hdus.append(wave_hdus)

        # n_orders, n_pix = hdus["WAVELENGTH"].data.shape
        n_orders, n_pix = hdus[0].data.shape

        list_out = []
        for i in range(n_orders - 1, -1, -1):
            spec = IGRINSSpectrum(
                file=file, wavefile=wavefile, order=i, cached_hdus=cached_hdus
            )
            list_out.append(spec)
        return IGRINSSpectrumList(list_out)<|MERGE_RESOLUTION|>--- conflicted
+++ resolved
@@ -119,16 +119,10 @@
                 "m": grating_order,
                 "header": hdr,
             }
-<<<<<<< HEAD
-            if variance_hdus is not None:
-                variance = variance_hdus[0].data[order].astype(np.float64)
-                uncertainty = StdDevUncertainty(variance**0.5)
-=======
             if sn_hdus is not None:
                 sn = sn_hdus[0].data[order]
                 unc = np.abs(flux / sn)
                 uncertainty = StdDevUncertainty(unc)
->>>>>>> 6387c94e
                 mask = np.isnan(flux) | np.isnan(uncertainty.array)
             else:
                 uncertainty = None
